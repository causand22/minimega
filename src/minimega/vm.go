// Copyright (2012) Sandia Corporation.
// Under the terms of Contract DE-AC04-94AL85000 with Sandia Corporation,
// the U.S. Government retains certain rights in this software.

package main

import (
	"bytes"
	"encoding/gob"
	"errors"
	"fmt"
	"io/ioutil"
	"ipmac"
	log "minilog"
	"os"
	"path/filepath"
	"strconv"
	"strings"
	"sync"
	"text/tabwriter"
)

const (
	VM_MEMORY_DEFAULT     = "2048"
	VM_NET_DRIVER_DEFAULT = "e1000"
	QMP_CONNECT_RETRY     = 50
	QMP_CONNECT_DELAY     = 100
)

var (
	killAck  chan int   // channel that all VMs ack on when killed
	vmIDChan chan int   // channel of new VM IDs
	vmLock   sync.Mutex // lock for synchronizing access to vms

	vmLaunch sync.WaitGroup // waitgroup for noblock vms

	vmConfig VMConfig // current vm config, updated by CLI

	savedInfo = make(map[string]VMConfig) // saved configs, may be reloaded
)

type VMType int

const (
	_ VMType = iota
	KVM
	CONTAINER
)

type VM interface {
	Config() *BaseConfig

	GetID() int           // GetID returns the VM's per-host unique ID
	GetName() string      // GetName returns the VM's per-host unique name
	GetNamespace() string // GetNamespace returns the VM's namespace
	GetHost() string      // GetHost returns the hostname that the VM is running on
	GetState() VMState
	GetType() VMType
	GetInstancePath() string
	GetUUID() string

	// Life cycle functions
	Launch() error
	Kill() error
	Start() error
	Stop() error
	Flush() error

	String() string
	Info(string) (string, error)

	Tag(tag string) string
	GetTags() map[string]string
	ClearTags()

	UpdateBW()
	UpdateCCActive()

	// NetworkConnect updates the VM's config to reflect that it has been
	// connected to the specified bridge and VLAN.
	NetworkConnect(int, string, int) error

	// NetworkDisconnect updates the VM's config to reflect that the specified
	// tap has been disconnected.
	NetworkDisconnect(int) error
}

// BaseConfig contains all fields common to all VM types.
type BaseConfig struct {
	Namespace string // namespace this VM belongs to
	Host      string // hostname where this VM is running

	Vcpus  string // number of virtual cpus
	Memory string // memory for the vm, in megabytes

	Networks []NetConfig // ordered list of networks

	Snapshot bool
	UUID     string
	ActiveCC bool // Whether CC is active, updated by calling UpdateCCActive
}

// NetConfig contains all the network-related config for an interface. The IP
// addresses are automagically populated by snooping ARP traffic. The bandwidth
// stats are updated on-demand by calling the UpdateBW function of BaseConfig.
type NetConfig struct {
	VLAN   int
	Bridge string
	Tap    string
	MAC    string
	Driver string
	IP4    string
	IP6    string
	Stats  *TapStat // Most recent bandwidth measurements for Tap
}

// BaseVM provides the bare-bones for base VM functionality. It implements
// several functions from the VM interface that are relatively common. All
// newly created VM types will most likely embed this struct to reuse the base
// functionality.
type BaseVM struct {
	BaseConfig // embed

	lock sync.Mutex // synchronizes changes to this VM

	kill chan bool // channel to signal the vm to shut down

	ID    int
	Name  string
	State VMState
	Type  VMType

	instancePath string

	Tags map[string]string
}

// Valid names for output masks for vm info, in preferred output order
var vmMasks = []string{
	"id", "name", "state", "namespace", "memory", "vcpus", "type", "vlan",
	"bridge", "tap", "mac", "ip", "ip6", "bandwidth", "migrate", "disk",
	"snapshot", "initrd", "kernel", "cdrom", "append", "uuid", "cc_active",
	"tags",
}

func init() {
	killAck = make(chan int)

	vmIDChan = makeIDChan()

	// Reset everything to default
	for _, fns := range baseConfigFns {
		fns.Clear(&vmConfig.BaseConfig)
	}

	// for serializing VMs
	gob.Register(VMs{})
	gob.Register(&KvmVM{})
	gob.Register(&ContainerVM{})
}

// NewVM creates a new VM, copying the currently set configs. After a VM is
// created, it can be Launched.
func NewVM(name string) *BaseVM {
	vm := new(BaseVM)

	vm.BaseConfig = *vmConfig.BaseConfig.Copy() // deep-copy configured fields
	vm.ID = <-vmIDChan
	if name == "" {
		vm.Name = fmt.Sprintf("vm-%d", vm.ID)
	} else {
		vm.Name = name
	}

	vm.Namespace = namespace
	vm.Host = hostname

	// generate a UUID if we don't have one
	if vm.UUID == "" {
		vm.UUID = generateUUID()
	}

	vm.kill = make(chan bool)

	vm.instancePath = filepath.Join(*f_base, strconv.Itoa(vm.ID))

	vm.State = VM_BUILDING
	vm.Tags = make(map[string]string)

	return vm
}

func (s VMType) String() string {
	switch s {
	case KVM:
		return "kvm"
	case CONTAINER:
		return "container"
	default:
		return "???"
	}
}

func ParseVMType(s string) (VMType, error) {
	switch s {
	case "kvm":
		return KVM, nil
	case "container":
		return CONTAINER, nil
	default:
		return 0, errors.New("invalid VMType")
	}
}

// findVMType tries to find a key that parses to a valid VMType. Useful for
// hunting through a command's BoolArgs.
func findVMType(args map[string]bool) (VMType, error) {
	for k := range args {
		if res, err := ParseVMType(k); err == nil {
			return res, nil
		}
	}

	return 0, errors.New("invalid VMType")
}

// TODO: Handle if there are spaces or commas in the tap/bridge names
func (net NetConfig) String() (s string) {
	parts := []string{}
	if net.Bridge != "" && net.Bridge != DEFAULT_BRIDGE {
		parts = append(parts, net.Bridge)
	}

	if alias := allocatedVLANs.GetAlias(net.VLAN); alias != "" {
		// If we're in the namespace identified by the alias, we can trim off
		// the `<namespace>//` prefix.
		parts2 := strings.Split(alias, VLANAliasSep)
		if namespace == parts2[0] {
			alias = strings.Join(parts2[1:], VLANAliasSep)
		}

		parts = append(parts, alias)
	} else {
		parts = append(parts, strconv.Itoa(net.VLAN))
	}

	if net.MAC != "" {
		parts = append(parts, net.MAC)
	}

	return strings.Join(parts, ",")
}

func (old *BaseConfig) Copy() *BaseConfig {
	res := new(BaseConfig)

	// Copy all fields
	*res = *old

	// Make deep copy of slices
	res.Networks = make([]NetConfig, len(old.Networks))
	copy(res.Networks, old.Networks)

	return res
}

func (vm *BaseConfig) String() string {
	// create output
	var o bytes.Buffer
	fmt.Fprintln(&o, "Current VM configuration:")
	w := new(tabwriter.Writer)
	w.Init(&o, 5, 0, 1, ' ', 0)
	fmt.Fprintf(w, "Memory:\t%v\n", vm.Memory)
	fmt.Fprintf(w, "VCPUS:\t%v\n", vm.Vcpus)
	fmt.Fprintf(w, "Networks:\t%v\n", vm.NetworkString())
	fmt.Fprintf(w, "Snapshot:\t%v\n", vm.Snapshot)
	fmt.Fprintf(w, "UUID:\t%v\n", vm.UUID)
	w.Flush()
	fmt.Fprintln(&o)
	return o.String()
}

func (vm *BaseConfig) NetworkString() string {
	parts := []string{}
	for _, net := range vm.Networks {
		parts = append(parts, net.String())
	}

	return fmt.Sprintf("[%s]", strings.Join(parts, " "))
}

func (vm *BaseVM) GetID() int {
	return vm.ID
}

func (vm *BaseVM) GetName() string {
	return vm.Name
}

<<<<<<< HEAD
func (vm *BaseVM) GetNamespace() string {
	return vm.Namespace
}

func (vm *BaseVM) GetHost() string {
	return vm.Host
=======
func (vm *BaseVM) GetUUID() string {
	return vm.UUID
>>>>>>> c2e26688
}

func (vm *BaseVM) GetState() VMState {
	vm.lock.Lock()
	defer vm.lock.Unlock()

	return vm.State
}

func (vm *BaseVM) GetType() VMType {
	return vm.Type
}

func (vm *BaseVM) GetInstancePath() string {
	return vm.instancePath
}

func (vm *BaseVM) Kill() error {
	vm.lock.Lock()
	defer vm.lock.Unlock()

	if vm.State&VM_KILLABLE == 0 {
		return fmt.Errorf("invalid VM state to kill: %d %v", vm.ID, vm.State)
	}

	// Close the channel to signal to all dependent goroutines that they should
	// stop. Anyone blocking on the channel will unblock immediately.
	// http://golang.org/ref/spec#Receive_operator
	close(vm.kill)

	return nil
}

func (vm *BaseVM) Flush() error {
	ccNode.UnregisterClient(vm.UUID)

	return os.RemoveAll(vm.instancePath)
}

func (vm *BaseVM) Tag(tag string) string {
	return vm.Tags[tag]
}

func (vm *BaseVM) GetTags() map[string]string {
	return vm.Tags
}

func (vm *BaseVM) ClearTags() {
	vm.Tags = make(map[string]string)
}

func (vm *BaseVM) UpdateBW() {
	bandwidthLock.Lock()
	defer bandwidthLock.Unlock()

	for i := range vm.Networks {
		net := &vm.Networks[i]
		net.Stats = bandwidthStats[net.Tap]
	}
}

func (vm *BaseVM) UpdateCCActive() {
	vm.ActiveCC = ccHasClient(vm.UUID)
}

func (vm *BaseVM) NetworkConnect(pos int, bridge string, vlan int) error {
	vm.lock.Lock()
	defer vm.lock.Unlock()

	if len(vm.Networks) <= pos {
		return fmt.Errorf("no network %v, VM only has %v networks", pos, len(vm.Networks))
	}

	net := &vm.Networks[pos]

	log.Debug("moving network connection: %v %v %v -> %v %v", vm.ID, pos, net.VLAN, bridge, vlan)

	// Do this before disconnecting from the old bridge in case the new one was
	// mistyped or invalid.
	newBridge, err := getBridge(bridge)
	if err != nil {
		return err
	}

	// Disconnect from the old bridge, if we were connected
	if net.VLAN != DisconnectedVLAN {
		oldBridge, err := getBridge(net.Bridge)
		if err != nil {
			return err
		}

		err = oldBridge.TapRemove(net.Tap)
		if err != nil {
			return err
		}
	}

	// Connect to the new bridge
	err = newBridge.TapAdd(net.Tap, vlan, false)
	if err != nil {
		return err
	}

	// Record updates to the VM config
	net.VLAN = vlan
	net.Bridge = bridge

	return nil
}

func (vm *BaseVM) NetworkDisconnect(pos int) error {
	vm.lock.Lock()
	defer vm.lock.Unlock()

	if len(vm.Networks) <= pos {
		return fmt.Errorf("no network %v, VM only has %v networks", pos, len(vm.Networks))
	}

	net := &vm.Networks[pos]

	// Don't try to diconnect an interface that is already disconnected...
	if net.VLAN == DisconnectedVLAN {
		return nil
	}

	log.Debug("disconnect network connection: %v %v %v", vm.ID, pos, net)

	b, err := getBridge(net.Bridge)
	if err != nil {
		return err
	}

	err = b.TapRemove(net.Tap)
	if err != nil {
		return err
	}

	net.Bridge = ""
	net.VLAN = DisconnectedVLAN

	return nil
}

// info returns information about the VM for the provided key.
func (vm *BaseVM) info(key string) (string, error) {
	if fns, ok := baseConfigFns[key]; ok {
		return fns.Print(&vm.BaseConfig), nil
	}

	var vals []string

	vm.lock.Lock()
	defer vm.lock.Unlock()

	switch key {
	case "id":
		return strconv.Itoa(vm.ID), nil
	case "name":
		return vm.Name, nil
	case "namespace":
		return vm.Namespace, nil
	case "state":
		return vm.State.String(), nil
	case "type":
		return vm.Type.String(), nil
	case "vlan":
		for _, net := range vm.Networks {
			if net.VLAN == DisconnectedVLAN {
				vals = append(vals, "disconnected")
			} else {
				vals = append(vals, fmt.Sprintf("%v", net.VLAN))
			}
		}
	case "bridge":
		for _, v := range vm.Networks {
			vals = append(vals, v.Bridge)
		}
	case "tap":
		for _, v := range vm.Networks {
			vals = append(vals, v.Tap)
		}
	case "mac":
		for _, v := range vm.Networks {
			vals = append(vals, v.MAC)
		}
	case "ip":
		for _, v := range vm.Networks {
			vals = append(vals, v.IP4)
		}
	case "ip6":
		for _, v := range vm.Networks {
			vals = append(vals, v.IP6)
		}
	case "bandwidth":
		for _, v := range vm.Networks {
			if v.Stats == nil {
				vals = append(vals, "N/A")
			} else {
				vals = append(vals, fmt.Sprintf("%v", v.Stats))
			}
		}
	case "tags":
		return fmt.Sprintf("%v", vm.Tags), nil
	case "cc_active":
		return fmt.Sprintf("%v", vm.ActiveCC), nil
	default:
		return "", errors.New("field not found")
	}

	return fmt.Sprintf("%v", vals), nil
}

// setState updates the vm state, and write the state to file. Assumes that the
// caller has locked the vm.
func (vm *BaseVM) setState(s VMState) {
	log.Debug("updating vm %v state: %v -> %v", vm.ID, vm.State, s)
	vm.State = s

	err := ioutil.WriteFile(filepath.Join(vm.instancePath, "state"), []byte(s.String()), 0666)
	if err != nil {
		log.Error("write instance state file: %v", err)
	}
}

// setError updates the vm state and records the error in the vm's tags.
// Assumes that the caller has locked the vm.
func (vm *BaseVM) setError(err error) {
	vm.Tags["error"] = err.Error()
	vm.setState(VM_ERROR)
}

// macSnooper listens for updates from the ipmac learner and updates the
// specified network config.
func (vm *BaseVM) macSnooper(net *NetConfig, updates chan ipmac.IP) {
	for update := range updates {
		// TODO: need to acquire VM lock?
		if update.IP4 != "" {
			net.IP4 = update.IP4
		} else if update.IP6 != "" && !strings.HasPrefix(update.IP6, "fe80") {
			net.IP6 = update.IP6
		}
	}
}

// writeTaps writes the vm's taps to disk in the vm's instance path.
func (vm *BaseVM) writeTaps() error {
	taps := []string{}
	for _, net := range vm.Networks {
		taps = append(taps, net.Tap)
	}

	f := filepath.Join(vm.instancePath, "taps")
	if err := ioutil.WriteFile(f, []byte(strings.Join(taps, "\n")), 0666); err != nil {
		return fmt.Errorf("write instance taps file: %v", err)
	}

	return nil
}

func (vm *BaseVM) checkInterfaces() error {
	macs := map[string]bool{}

	for _, net := range vm.Networks {
		// Skip unassigned MACs
		if net.MAC == "" {
			continue
		}

		// Check if the VM already has this MAC for one of its interfaces
		if _, ok := macs[net.MAC]; ok {
			return fmt.Errorf("VM has same MAC for more than one interface -- %s", net.MAC)
		}

		macs[net.MAC] = true
	}

	// Ensure that we don't add new VMs while we are checking our interfaces.
	// If a new VM has a conflict with us, it will be noted during their
	// checkInterfaces. This also ensures that only one VM's checkInterfaces
	// can be running at a given time.
	vmLock.Lock()
	defer vmLock.Unlock()

	for _, vmOther := range vms {
		// Skip ourself
		if vm.ID == vmOther.GetID() {
			continue
		}

		for _, net := range vmOther.Config().Networks {
			// VM must still be in the pre-building stage so it hasn't been
			// assigned a MAC yet. We skip this case in order to supress
			// duplicate MAC errors on an empty string.
			if net.MAC == "" {
				continue
			}

			// Warn if we see a conflict
			if _, ok := macs[net.MAC]; ok {
				log.Warn("VMs share MAC (%v) -- %v %v", net.MAC, vm.ID, vmOther.GetID())
			}

			macs[net.MAC] = true
		}
	}

	// Find any unassigned MACs and randomly generate a MAC for them
	for i := range vm.Networks {
		net := &vm.Networks[i]
		if net.MAC != "" {
			continue
		}

		for exists := true; exists; _, exists = macs[net.MAC] {
			net.MAC = randomMac()
		}

		macs[net.MAC] = true
	}

	return nil
}

func vmNotFound(idOrName string) error {
	return fmt.Errorf("vm not found: %v", idOrName)
}

func vmNotRunning(idOrName string) error {
	return fmt.Errorf("vm not running: %v", idOrName)
}

func vmNotPhotogenic(idOrName string) error {
	return fmt.Errorf("vm does not support screenshots: %v", idOrName)
}

func vmNotKVM(idOrName string) error {
	return fmt.Errorf("vm is not a KVM: %v", idOrName)
}

func isVmNotFound(err string) bool {
	return strings.HasPrefix(err, "vm not found: ")
}<|MERGE_RESOLUTION|>--- conflicted
+++ resolved
@@ -297,17 +297,16 @@
 	return vm.Name
 }
 
-<<<<<<< HEAD
 func (vm *BaseVM) GetNamespace() string {
 	return vm.Namespace
 }
 
 func (vm *BaseVM) GetHost() string {
 	return vm.Host
-=======
+}
+
 func (vm *BaseVM) GetUUID() string {
 	return vm.UUID
->>>>>>> c2e26688
 }
 
 func (vm *BaseVM) GetState() VMState {
