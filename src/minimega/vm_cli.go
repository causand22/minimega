// Copyright (2015) Sandia Corporation.
// Under the terms of Contract DE-AC04-94AL85000 with Sandia Corporation,
// the U.S. Government retains certain rights in this software.

package main

import (
	"encoding/gob"
	"errors"
	"fmt"
	"io/ioutil"
	"minicli"
	log "minilog"
	"os"
	"path/filepath"
	"ranges"
	"strconv"
	"strings"
	"sync"
)

var vmCLIHandlers = []minicli.Handler{
	{ // vm info
		HelpShort: "print information about VMs",
		HelpLong: `
Print information about VMs in tabular form. The .filter and .columns commands
can be used to subselect a set of rows and/or columns. See the help pages for
.filter and .columns, respectively, for their usage. Columns returned by VM
info include:

- host       : the host that the VM is running on
- id         : the VM ID, as an integer
- name       : the VM name, if it exists
- state      : one of (building, running, paused, quit, error)
- type       : one of (kvm)
- vcpus      : the number of allocated CPUs
- memory     : allocated memory, in megabytes
- vlan       : vlan, as an integer
- bridge     : bridge name
- tap        : tap name
- mac        : mac address
- ip         : IPv4 address
- ip6        : IPv6 address
- bandwidth  : stats regarding bandwidth usage
- tags       : any additional information attached to the VM
- uuid       : QEMU system uuid
- cc_active  : whether cc is active

Additional fields are available for KVM-based VMs:

- append     : kernel command line string
- cdrom      : cdrom image
- disk       : disk image
- kernel     : kernel image
- initrd     : initrd image
- migrate    : qemu migration image

Additional fields are available for container-based VMs:

- init	     : process to invoke as init
- filesystem : root filesystem for the container

Examples:

Display a list of all IPs for all VMs:
	.columns ip,ip6 vm info

Display information about all VMs:
	vm info`,
		Patterns: []string{
			"vm info",
		},
		Call: wrapBroadcastCLI(cliVmInfo),
	},
	{ // vm save
		HelpShort: "save a vm configuration for later use",
		HelpLong: `
Saves the configuration of a running virtual machine or set of virtual machines
so that it/they can be restarted/recovered later, such as after a system crash.

This command does not store the state of the virtual machine itself, only its
launch configuration.

See "vm start" for a full description of allowable targets.`,
		Patterns: []string{
			"vm save <target> <name>",
		},
		Call: wrapSimpleCLI(cliVmSave),
		Suggest: func(val, prefix string) []string {
			if val == "target" {
				return cliVMSuggest(prefix, VM_ANY_STATE)
			} else {
				return nil
			}
		},
	},
	{ // vm launch
		HelpShort: "launch virtual machines in a paused state",
		HelpLong: fmt.Sprintf(`
Launch virtual machines in a paused state, using the parameters defined leading
up to the launch command. Any changes to the VM parameters after launching will
have no effect on launched VMs.

When you launch a VM, you supply the type of VM in the launch command.
Currently, the supported VM types are:

- kvm : QEMU-based vms

If you supply a name instead of a number of VMs, one VM with that name will be
launched. You may also supply a range expression to launch VMs with a specific
naming scheme:

	vm launch foo[0-9]

Note: VM names cannot be integers or reserved words (e.g. "%[1]s").

The optional 'noblock' suffix forces minimega to return control of the command
line immediately instead of waiting on potential errors from launching the
VM(s). The user must check logs or error states from vm info.

The launch behavior changes when namespace are active. If a namespace is
active, invocations that include the VM type and the name or number of VMs will
be queue until a subsequent invocation that does not include any arguments.
This allows the scheduler to better allocate resources across the cluster. The
'noblock' suffix is ignored when namespaces are active.`, Wildcard),
		Patterns: []string{
			"vm launch",
			"vm launch <kvm,> <name or count> [noblock,]",
			"vm launch <container,> <name or count> [noblock,]",
		},
		Call: wrapSimpleCLI(cliVmLaunch),
	},
	{ // vm kill
		HelpShort: "kill running virtual machines",
		HelpLong: `
Kill one or more running virtual machines. See "vm start" for a full
description of allowable targets.`,
		Patterns: []string{
			"vm kill <target>",
		},
		Call: wrapVMTargetCLI(func(c *minicli.Command) *minicli.Response {
			resp := &minicli.Response{Host: hostname}

			if errs := vms.kill(c.StringArgs["target"]); len(errs) > 0 {
				resp.Error = errSlice(errs).String()
			}

			return resp
		}),
		Suggest: func(val, prefix string) []string {
			if val == "target" {
				return cliVMSuggest(prefix, VM_ANY_STATE)
			} else {
				return nil
			}
		},
	},
	{ // vm start
		HelpShort: "start paused virtual machines",
		HelpLong: fmt.Sprintf(`
Start one or more paused virtual machines. VMs may be selected by name, ID, range, or
wildcard. For example,

To start vm foo:

		vm start foo

To start vms foo and bar:

		vm start foo,bar

To start vms foo0, foo1, foo2, and foo5:

		vm start foo[0-2,5]

VMs can also be specified by ID, such as:

		vm start 0

Or, a range of IDs:

		vm start [2-4,6]

There is also a wildcard (%[1]s) which allows the user to specify all VMs:

		vm start %[1]s

Note that including the wildcard in a list of VMs results in the wildcard
behavior (although a message will be logged).

Calling "vm start" on a specific list of VMs will cause them to be started if
they are in the building, paused, quit, or error states. When used with the
wildcard, only vms in the building or paused state will be started.`, Wildcard),
		Patterns: []string{
			"vm start <target>",
		},
		Call: wrapVMTargetCLI(func(c *minicli.Command) *minicli.Response {
			resp := &minicli.Response{Host: hostname}

			if errs := vms.start(c.StringArgs["target"]); len(errs) > 0 {
				resp.Error = errSlice(errs).String()
			}

			return resp
		}),
		Suggest: func(val, prefix string) []string {
			if val == "target" {
				return cliVMSuggest(prefix, ^VM_RUNNING)
			} else {
				return nil
			}
		},
	},
	{ // vm stop
		HelpShort: "stop/pause virtual machines",
		HelpLong: `
Stop one or more running virtual machines. See "vm start" for a full
description of allowable targets.

Calling stop will put VMs in a paused state. Use "vm start" to restart them.`,
		Patterns: []string{
			"vm stop <target>",
		},
		Call: wrapVMTargetCLI(func(c *minicli.Command) *minicli.Response {
			resp := &minicli.Response{Host: hostname}

			if errs := vms.stop(c.StringArgs["target"]); len(errs) > 0 {
				resp.Error = errSlice(errs).String()
			}

			return resp
		}),
		Suggest: func(val, prefix string) []string {
			if val == "target" {
				return cliVMSuggest(prefix, VM_RUNNING)
			} else {
				return nil
			}
		},
	},
	{ // vm flush
		HelpShort: "discard information about quit or failed VMs",
		HelpLong: `
Discard information about VMs that have either quit or encountered an error.
This will remove any VMs with a state of "quit" or "error" from vm info. Names
of VMs that have been flushed may be reused.`,
		Patterns: []string{
			"vm flush",
		},
		Call: wrapBroadcastCLI(cliVmFlush),
	},
	{ // vm hotplug
		HelpShort: "add and remove USB drives",
		HelpLong: `
Add and remove USB drives to a launched VM.

To view currently attached media, call vm hotplug with the 'show' argument and
a VM ID or name. To add a device, use the 'add' argument followed by the VM ID
or name, and the name of the file to add. For example, to add foo.img to VM 5:

	vm hotplug add 5 foo.img

The add command will assign a disk ID, shown in vm hotplug show. To remove
media, use the 'remove' argument with the VM ID and the disk ID. For example,
to remove the drive added above, named 0:

	vm hotplug remove 5 0

To remove all hotplug devices, use ID "all" for the disk ID.`,
		Patterns: []string{
			"vm hotplug <show,> <vm id or name>",
			"vm hotplug <add,> <vm id or name> <filename>",
			"vm hotplug <remove,> <vm id or name> <disk id or all>",
		},
		Call: wrapVMTargetCLI(cliVmHotplug),
		Suggest: func(val, prefix string) []string {
			if val == "vm" {
				return cliVMSuggest(prefix, VM_ANY_STATE)
			} else {
				return nil
			}
		},
	},
	{ // vm net
		HelpShort: "disconnect or move network connections",
		HelpLong: `
Disconnect or move existing network connections on a running VM.

Network connections are indicated by their position in vm net (same order in vm
info) and are zero indexed. For example, to disconnect the first network
connection from a VM named vm-0 with 4 network connections:

	vm net disconnect vm-0 0

To disconnect the second connection:

	vm net disconnect vm-0 1

To move a connection, specify the new VLAN tag and bridge:

	vm net <vm name or id> 0 bridgeX 100`,
		Patterns: []string{
			"vm net <connect,> <vm id or name> <tap position> <bridge> <vlan>",
			"vm net <disconnect,> <vm id or name> <tap position>",
		},
		Call: wrapSimpleCLI(cliVmNetMod),
		Suggest: func(val, prefix string) []string {
			if val == "vm" {
				return cliVMSuggest(prefix, VM_ANY_STATE)
			} else {
				return nil
			}
		},
	},
	{ // vm qmp
		HelpShort: "issue a JSON-encoded QMP command",
		HelpLong: `
Issue a JSON-encoded QMP command. This is a convenience function for accessing
the QMP socket of a VM via minimega. vm qmp takes two arguments, a VM ID or
name, and a JSON string, and returns the JSON encoded response. For example:

	vm qmp 0 '{ "execute": "query-status" }'
	{"return":{"running":false,"singlestep":false,"status":"prelaunch"}}`,
		Patterns: []string{
			"vm qmp <vm id or name> <qmp command>",
		},
		Call: wrapVMTargetCLI(cliVmQmp),
		Suggest: func(val, prefix string) []string {
			if val == "vm" {
				return cliVMSuggest(prefix, VM_ANY_STATE)
			} else {
				return nil
			}
		},
	},
	{ // vm screenshot
		HelpShort: "take a screenshot of a running vm",
		HelpLong: `
Take a screenshot of the framebuffer of a running VM. The screenshot is saved
in PNG format as "screenshot.png" in the VM's runtime directory (by default
/tmp/minimega/<vm id>/screenshot.png).

An optional argument sets the maximum dimensions in pixels, while keeping the
aspect ratio. For example, to set either maximum dimension of the output image
to 100 pixels:

	vm screenshot foo 100

The screenshot can be saved elsewhere like this:

        vm screenshot foo file /tmp/foo.png

You can also specify the maximum dimension:

        vm screenshot foo file /tmp/foo.png 100`,
		Patterns: []string{
			"vm screenshot <vm id or name> [maximum dimension]",
			"vm screenshot <vm id or name> file <filename> [maximum dimension]",
		},
		Call: wrapVMTargetCLI(cliVmScreenshot),
		Suggest: func(val, prefix string) []string {
			if val == "vm" {
				return cliVMSuggest(prefix, VM_ANY_STATE)
			} else {
				return nil
			}
		},
	},
	{ // vm migrate
		HelpShort: "write VM state to disk",
		HelpLong: `
Migrate runtime state of a VM to disk, which can later be booted with vm config
migrate.

Migration files are written to the files directory as specified with -filepath.
On success, a call to migrate a VM will return immediately. You can check the
status of in-flight migrations by invoking vm migrate with no arguments.`,
		Patterns: []string{
			"vm migrate",
			"vm migrate <vm id or name> <filename>",
		},
		Call: wrapVMTargetCLI(cliVmMigrate),
		Suggest: func(val, prefix string) []string {
			if val == "vm" {
				return cliVMSuggest(prefix, VM_ANY_STATE)
			} else {
				return nil
			}
		},
	},
	{ // vm tag
		HelpShort: "display or set a tag for the specified VM",
		HelpLong: `
Display or set a tag for one or more virtual machines. See "vm start" for a
full description of allowable targets.

Tags are key-value pairs. A VM can have any number of tags associated with it.
They can be used to attach additional information to a virtual machine, for
example specifying a VM "group", or the correct rendering color for some
external visualization tool.

To set a tag "foo" to "bar" for VM 2:

        vm tag 2 foo bar

To read a tag:

        vm tag <target> <key or all>`,
		Patterns: []string{
			"vm tag <target> [key or all]",  // get
			"vm tag <target> <key> <value>", // set
		},
		Call: wrapVMTargetCLI(cliVmTag),
		Suggest: func(val, prefix string) []string {
			if val == "target" {
				return cliVMSuggest(prefix, VM_ANY_STATE)
			} else {
				return nil
			}
		},
	},
	{ // vm cdrom
		HelpShort: "eject or change an active VM's cdrom",
		HelpLong: `
Eject or change an active VM's cdrom image.

Eject VM 0's cdrom:

        vm cdrom eject 0

Eject all VM cdroms:

        vm cdrom eject all

Change a VM to use a new ISO:

        vm cdrom change 0 /tmp/debian.iso

"vm cdrom change" implies that the current ISO will be ejected.`,
		Patterns: []string{
			"vm cdrom <eject,> <vm id or name>",
			"vm cdrom <change,> <vm id or name> <path>",
		},
		Call: wrapVMTargetCLI(cliVmCdrom),
		Suggest: func(val, prefix string) []string {
			if val == "vm" {
				return cliVMSuggest(prefix, VM_ANY_STATE)
			} else {
				return nil
			}
		},
	},
	{ // vm config
		HelpShort: "display, save, or restore the current VM configuration",
		HelpLong: `
Display, save, or restore the current VM configuration. Note that saving and
restoring configuration applies to all VM configurations including KVM-based VM
configurations.

To display the current configuration, call vm config with no arguments.

List the current saved configurations with 'vm config restore'.

To save a configuration:

	vm config save <config name>

To restore a configuration:

	vm config restore <config name>

To clone the configuration of an existing VM:

	vm config clone <vm name or id>

Calling clear vm config will clear all VM configuration options, but will not
remove saved configurations.`,
		Patterns: []string{
			"vm config",
			"vm config <save,> <name>",
			"vm config <restore,> [name]",
			"vm config <clone,> <vm id or name>",
		},
		Call: wrapSimpleCLI(cliVmConfig),
	},
	{ // vm config memory
		HelpShort: "set the amount of physical memory for a VM",
		HelpLong: `
Set the amount of physical memory to allocate in megabytes.`,
		Patterns: []string{
			"vm config memory [memory in megabytes]",
		},
		Call: wrapSimpleCLI(func(c *minicli.Command) *minicli.Response {
			return cliVmConfigField(c, "memory")
		}),
	},
	{ // vm config vcpus
		HelpShort: "set the number of virtual CPUs for a VM",
		HelpLong: `
Set the number of virtual CPUs to allocate for a VM.`,
		Patterns: []string{
			"vm config vcpus [number of CPUs]",
		},
		Call: wrapSimpleCLI(func(c *minicli.Command) *minicli.Response {
			return cliVmConfigField(c, "vcpus")
		}),
	},
	{ // vm config cpus
		HelpShort: "set the virtual CPU architecture",
		HelpLong: `
Set the virtual CPU architecture.

By default, set to 'host' which matches the host architecture. See 'kvm -cpu
help' for a list of architectures available for your version of kvm.`,
		Patterns: []string{
			"vm config cpu [cpu]",
		},
		Call: wrapSimpleCLI(func(c *minicli.Command) *minicli.Response {
			return cliVmConfigField(c, "cpu")
		}),
	},
	{ // vm config net
		HelpShort: "specific the networks a VM is a member of",
		HelpLong: `
Specify the network(s) that the VM is a member of by VLAN. A corresponding VLAN
will be created for each network. Optionally, you may specify the bridge the
interface will be connected on. If the bridge name is omitted, minimega will
use the default 'mega_bridge'. You can also optionally specify the mac address
of the interface to connect to that network. If not specifed, the mac address
will be randomly generated. Additionally, you can optionally specify a driver
for qemu to use. By default, e1000 is used.

Examples:

To connect a VM to VLANs 1 and 5:

	vm config net 1 5

To connect a VM to VLANs 100, 101, and 102 with specific mac addresses:

	vm config net 100,00:00:00:00:00:00 101,00:00:00:00:01:00 102,00:00:00:00:02:00

To connect a VM to VLAN 1 on bridge0 and VLAN 2 on bridge1:

	vm config net bridge0,1 bridge1,2

To connect a VM to VLAN 100 on bridge0 with a specific mac:

	vm config net bridge0,100,00:11:22:33:44:55

To specify a specific driver, such as i82559c:

	vm config net 100,i82559c

If you prefer, you can also use aliases for VLANs:

	vm config net DMZ CORE

These aliases will be allocated from the pool of available VLANs and is
namespace-aware (i.e. 'DMZ' in namespace 'foo' will be a different VLAN than
'DMZ' in namespace 'foo'). Internally, this is implemented by concatenating the
namespace name with the VLAN alias (e.g. 'DMZ' in namespace 'foo' becomes
'foo.DMZ'). If you wish to connect VLANs in different namespaces, you may use
abuse this implementation detail:

	namespace bar
	vm config net foo.DMZ

Calling vm net with no parameters will list the current networks for this VM.`,
		Patterns: []string{
			"vm config net [netspec]...",
		},
		Call: wrapSimpleCLI(func(c *minicli.Command) *minicli.Response {
			return cliVmConfigField(c, "net")
		}),
	},
	{ // vm config append
		HelpShort: "set an append string to pass to a kernel set with vm kernel",
		HelpLong: `
Add an append string to a kernel set with vm kernel. Setting vm append without
using vm kernel will result in an error.

For example, to set a static IP for a linux VM:

	vm kvm config append ip=10.0.0.5 gateway=10.0.0.1 netmask=255.255.255.0 dns=10.10.10.10

Note: this configuration only applies to KVM-based VMs.`,
		Patterns: []string{
			"vm config append [arg]...",
		},
		Call: wrapSimpleCLI(func(c *minicli.Command) *minicli.Response {
			return cliVmConfigField(c, "append")
		}),
	},
	{ // vm config qemu
		HelpShort: "set the QEMU process to invoke. Relative paths are ok.",
		HelpLong: `
Set the QEMU process to invoke. Relative paths are ok.

Note: this configuration only applies to KVM-based VMs.`,
		Patterns: []string{
			"vm config qemu [path to qemu]",
		},
		Call: wrapSimpleCLI(func(c *minicli.Command) *minicli.Response {
			return cliVmConfigField(c, "qemu")
		}),
	},
	{ // vm config qemu-override
		HelpShort: "override parts of the QEMU launch string",
		HelpLong: `
Override parts of the QEMU launch string by supplying a string to match, and a
replacement string.

Note: this configuration only applies to KVM-based VMs.`,
		Patterns: []string{
			"vm config qemu-override",
			"vm config qemu-override add <match> <replacement>",
			"vm config qemu-override delete <id or all>",
		},
		Call: wrapSimpleCLI(func(c *minicli.Command) *minicli.Response {
			return cliVmConfigField(c, "qemu-override")
		}),
	},
	{ // vm config qemu-append
		HelpShort: "add additional arguments to the QEMU command",
		HelpLong: `
Add additional arguments to be passed to the QEMU instance. For example:

	vm kvm config qemu-append -serial tcp:localhost:4001

Note: this configuration only applies to KVM-based VMs.`,
		Patterns: []string{
			"vm config qemu-append [argument]...",
		},
		Call: wrapSimpleCLI(func(c *minicli.Command) *minicli.Response {
			return cliVmConfigField(c, "qemu-append")
		}),
	},
	{ // vm config migrate
		HelpShort: "set migration image for a saved VM",
		HelpLong: `
Assign a migration image, generated by a previously saved VM to boot with.
Migration images should be booted with a kernel/initrd, disk, or cdrom. Use 'vm
migrate' to generate migration images from running VMs.

Note: this configuration only applies to KVM-based VMs.`,
		Patterns: []string{
			"vm config migrate [path to migration image]",
		},
		Call: wrapSimpleCLI(func(c *minicli.Command) *minicli.Response {
			return cliVmConfigField(c, "migrate")
		}),
	},
	{ // vm config disk
		HelpShort: "set disk images to attach to a VM",
		HelpLong: `
Attach one or more disks to a vm. Any disk image supported by QEMU is a valid
parameter. Disk images launched in snapshot mode may safely be used for
multiple VMs.

Note: this configuration only applies to KVM-based VMs.`,
		Patterns: []string{
			"vm config disk [path to disk image]...",
		},
		Call: wrapSimpleCLI(func(c *minicli.Command) *minicli.Response {
			return cliVmConfigField(c, "disk")
		}),
	},
	{ // vm config cdrom
		HelpShort: "set a cdrom image to attach to a VM",
		HelpLong: `
Attach a cdrom to a VM. When using a cdrom, it will automatically be set to be
the boot device.

Note: this configuration only applies to KVM-based VMs.`,
		Patterns: []string{
			"vm config cdrom [path to cdrom image]",
		},
		Call: wrapSimpleCLI(func(c *minicli.Command) *minicli.Response {
			return cliVmConfigField(c, "cdrom")
		}),
	},
	{ // vm config kernel
		HelpShort: "set a kernel image to attach to a VM",
		HelpLong: `
Attach a kernel image to a VM. If set, QEMU will boot from this image instead
of any disk image.

Note: this configuration only applies to KVM-based VMs.`,
		Patterns: []string{
			"vm config kernel [path to kernel]",
		},
		Call: wrapSimpleCLI(func(c *minicli.Command) *minicli.Response {
			return cliVmConfigField(c, "kernel")
		}),
	},
	{ // vm config initrd
		HelpShort: "set a initrd image to attach to a VM",
		HelpLong: `
Attach an initrd image to a VM. Passed along with the kernel image at boot
time.

Note: this configuration only applies to KVM-based VMs.`,
		Patterns: []string{
			"vm config initrd [path to initrd]",
		},
		Call: wrapSimpleCLI(func(c *minicli.Command) *minicli.Response {
			return cliVmConfigField(c, "initrd")
		}),
	},
	{ // vm config uuid
		HelpShort: "set the UUID for a VM",
		HelpLong: `
Set the UUID for a virtual machine. If not set, minimega will create a random
one when the VM is launched.

Note: this configuration only applies to KVM-based VMs.`,
		Patterns: []string{
			"vm config uuid [uuid]",
		},
		Call: wrapSimpleCLI(func(c *minicli.Command) *minicli.Response {
			return cliVmConfigField(c, "uuid")
		}),
	},
	{ // vm config serial
		HelpShort: "specify the serial ports a VM will use",
		HelpLong: `
Specify the serial ports that will be created for the VM to use.
Serial ports specified will be mapped to the VM's /dev/ttySX device, where X
refers to the connected unix socket on the host at
$minimega_runtime/<vm_id>/serialX.

Examples:

To display current serial ports:
  vm config serial

To create three serial ports:
  vm config serial 3

Note: Whereas modern versions of Windows support up to 256 COM ports, Linux
typically only supports up to four serial devices. To use more, make sure to
pass "8250.n_uarts = 4" to the guest Linux kernel at boot. Replace 4 with
another number.`,
		Patterns: []string{
			"vm config serial [number of serial ports]",
		},
		Call: wrapSimpleCLI(func(c *minicli.Command) *minicli.Response {
			return cliVmConfigField(c, "serial")
		}),
	},
	{ // vm config virtio-serial
		HelpShort: "specify the virtio-serial ports a VM will use",
		HelpLong: `
Specify the virtio-serial ports that will be created for the VM to use.
Virtio-serial ports specified will be mapped to the VM's
/dev/virtio-port/<portname> device, where <portname> refers to the connected
unix socket on the host at $minimega_runtime/<vm_id>/virtio-serialX.

Examples:

To display current virtio-serial ports:
  vm config virtio-serial

To create three virtio-serial ports:
  vm config virtio-serial 3`,
		Patterns: []string{
			"vm config virtio-serial [number of virtio-serial ports]",
		},
		Call: wrapSimpleCLI(func(c *minicli.Command) *minicli.Response {
			return cliVmConfigField(c, "virtio-serial")
		}),
	},
	{ // vm config snapshot
		HelpShort: "enable or disable snapshot mode when using disk images",
		HelpLong: `
Enable or disable snapshot mode when using disk images. When enabled, disks
images will be loaded in memory when run and changes will not be saved. This
allows a single disk image to be used for many VMs.

Note: this configuration only applies to KVM-based VMs.`,
		Patterns: []string{
			"vm config snapshot [true,false]",
		},
		Call: wrapSimpleCLI(func(c *minicli.Command) *minicli.Response {
			return cliVmConfigField(c, "snapshot")
		}),
	},
	{ // vm config hostname
		HelpShort: "set a hostname for containers",
		HelpLong: `
Set a hostname for a container before launching the init program. If not set,
the hostname will be that of the physical host. The hostname can also be set by
the init program or other root process in the container.`,
		Patterns: []string{
			"vm config hostname [hostname]",
		},
		Call: wrapSimpleCLI(func(c *minicli.Command) *minicli.Response {
			return cliVmConfigField(c, "hostname")
		}),
	},
	{ // vm config init
		HelpShort: "container init program and args",
		HelpLong: `
Set the init program and args to exec into upon container launch. This will be
PID 1 in the container.`,
		Patterns: []string{
			"vm config init [init]...",
		},
		Call: wrapSimpleCLI(func(c *minicli.Command) *minicli.Response {
			return cliVmConfigField(c, "init")
		}),
	},
	{ // vm config filesystem
		HelpShort: "set the filesystem for containers",
		HelpLong: `
Set the filesystem to use for launching a container. This should be a root
filesystem for a linux distribution (containing /dev, /proc, /sys, etc.)`,
		Patterns: []string{
			"vm config filesystem [filesystem]",
		},
		Call: wrapSimpleCLI(func(c *minicli.Command) *minicli.Response {
			return cliVmConfigField(c, "filesystem")
		}),
	},
	{ // vm config fifo
		HelpShort: "set the number of fifos for containers",
		HelpLong: `
Set the number of named pipes to include in the container for container-host
communication. Named pipes will appear on the host in the instance directory
for the container as fifoN, and on the container as /dev/fifos/fifoN.

Fifos are created using mkfifo() and have all of the same usage constraints.`,
		Patterns: []string{
			"vm config fifo [number]",
		},
		Call: wrapSimpleCLI(func(c *minicli.Command) *minicli.Response {
			return cliVmConfigField(c, "fifo")
		}),
	},
	{ // clear vm config
		HelpShort: "reset vm config to the default value",
		HelpLong: `
Resets the configuration for a provided field (or the whole configuration) back
to the default value.`,
		// HACK: These patterns could be reduced to a single pattern with all
		// the different config fields as one multiple choice, however, to make
		// it easier to read, we split them into separate patterns. We could
		// use string literals for the field names but then we'd have to
		// process the Original string within the Command struct to figure out
		// what field we're supposed to clear. Instead, we can leverage the
		// magic of single-choice fields to set the field name in BoolArgs.
		Patterns: []string{
			"clear vm config",
			// VMConfig
			"clear vm config <namespace,>",
			"clear vm config <memory,>",
			"clear vm config <net,>",
			"clear vm config <vcpus,>",
			// KVMConfig
			"clear vm config <append,>",
			"clear vm config <cdrom,>",
			"clear vm config <migrate,>",
			"clear vm config <disk,>",
			"clear vm config <initrd,>",
			"clear vm config <kernel,>",
			"clear vm config <qemu,>",
			"clear vm config <qemu-append,>",
			"clear vm config <qemu-override,>",
			"clear vm config <snapshot,>",
			"clear vm config <uuid,>",
			"clear vm config <serial,>",
			"clear vm config <virtio-serial,>",
			// ContainerConfig
			"clear vm config <hostname,>",
			"clear vm config <filesystem,>",
			"clear vm config <init,>",
		},
		Call: wrapSimpleCLI(cliClearVmConfig),
	},
	{ // clear vm tag
		HelpShort: "remove tags from a VM",
		HelpLong: `
Clears one, many, or all tags from a virtual machine.

Clear the tag "foo" from VM 0:

        clear vm tag 0 foo

Clear the tag "foo" from all VMs:

        clear vm tag all foo

Clear all tags from VM 0:

        clear vm tag 0

Clear all tags from all VMs:

        clear vm tag all`,
		Patterns: []string{
			"clear vm tag",
			"clear vm tag <target> [tag]",
		},
		Call: wrapSimpleCLI(cliClearVmTag),
	},
}

func init() {
	// Register these so we can serialize the VMs
	gob.Register(VMs{})
	gob.Register(&KvmVM{})
	gob.Register(&ContainerVM{})
}

func cliVmInfo(c *minicli.Command) *minicli.Response {
	var err error
	resp := &minicli.Response{Host: hostname}

	// Populate "dynamic" fields for all VMs, when running outside of the
	// namespace environment.
	for _, vm := range vms {
		vm.UpdateBW()
		vm.UpdateCCActive()
	}

	resp.Header, resp.Tabular, err = vms.info()
	if err != nil {
		resp.Error = err.Error()
		return resp
	}
	resp.Data = vms

	return resp
}

func cliVmCdrom(c *minicli.Command) *minicli.Response {
	resp := &minicli.Response{Host: hostname}

	vmstring := c.StringArgs["vm"]
	doVms := make([]*KvmVM, 0)
	if vmstring == Wildcard {
		for _, vm := range vms {
			switch vm := vm.(type) {
			case *KvmVM:
				doVms = append(doVms, vm)
			default:
				// TODO: Do anything?
			}
		}
	} else {
		vm := vms.findVm(vmstring)
		if vm == nil {
			resp.Error = vmNotFound(vmstring).Error()
			return resp
		}
		if vm, ok := vm.(*KvmVM); ok {
			doVms = append(doVms, vm)
		} else {
			resp.Error = "cdrom commands are only supported for kvm vms"
			return resp
		}
	}

	if c.BoolArgs["eject"] {
		for _, v := range doVms {
			err := v.q.BlockdevEject("ide0-cd1")
			v.CdromPath = ""
			if err != nil {
				resp.Error = err.Error()
				return resp
			}
		}
	} else if c.BoolArgs["change"] {
		for _, v := range doVms {
			// First eject it, then change it
			err := v.q.BlockdevEject("ide0-cd1")
			v.CdromPath = ""
			if err != nil {
				resp.Error = err.Error()
				return resp
			}

			err = v.q.BlockdevChange("ide0-cd1", c.StringArgs["path"])
			v.CdromPath = c.StringArgs["path"]
			if err != nil {
				resp.Error = err.Error()
				return resp
			}
		}

	}

	return resp
}

func cliVmTag(c *minicli.Command) *minicli.Response {
	resp := &minicli.Response{Host: hostname}

	key := c.StringArgs["key"]
	if key == "" {
		// If they didn't specify a key then they probably want all the tags
		// for a given VM
		key = Wildcard
	}

	value, setOp := c.StringArgs["value"]
	if setOp {
		if key == Wildcard {
			// Can't assign a value to wildcard!
			resp.Error = "cannot assign to wildcard"
			return resp
		}
	} else {
		if key == Wildcard {
			resp.Header = []string{"ID", "Tag", "Value"}
		} else {
			resp.Header = []string{"ID", "Value"}
		}

		resp.Tabular = make([][]string, 0)
	}

	target := c.StringArgs["target"]

	errs := expandVmTargets(target, false, func(vm VM, wild bool) (bool, error) {
		if setOp {
			vm.GetTags()[key] = value
		} else if key == Wildcard {
			for k, v := range vm.GetTags() {
				resp.Tabular = append(resp.Tabular, []string{
					strconv.Itoa(vm.GetID()),
					k, v,
				})
			}
		} else {
			// TODO: return false if tag not set?
			resp.Tabular = append(resp.Tabular, []string{
				strconv.Itoa(vm.GetID()),
				vm.GetTags()[key],
			})
		}

		return true, nil
	})

	if len(errs) > 0 {
		resp.Error = errSlice(errs).String()
	}

	return resp
}

func cliClearVmTag(c *minicli.Command) *minicli.Response {
	resp := &minicli.Response{Host: hostname}

	key := c.StringArgs["key"]
	if key == "" {
		// If they didn't specify a key then they probably want all the tags
		// for a given VM
		key = Wildcard
	}

	target, ok := c.StringArgs["target"]
	if !ok {
		// No target specified, must want to clear all
		target = Wildcard
	}

	errs := expandVmTargets(target, true, func(vm VM, wild bool) (bool, error) {
		if key == Wildcard {
			vm.ClearTags()
		} else {
			delete(vm.GetTags(), key)
		}

		return true, nil
	})

	if len(errs) > 0 {
		resp.Error = errSlice(errs).String()
	}

	return resp
}

func cliVmConfig(c *minicli.Command) *minicli.Response {
	resp := &minicli.Response{Host: hostname}

	if c.BoolArgs["save"] {
		// Save the current config
		savedInfo[c.StringArgs["name"]] = *vmConfig.Copy()
	} else if c.BoolArgs["restore"] {
		if name, ok := c.StringArgs["name"]; ok {
			// Try to restore an existing config
			if s, ok := savedInfo[name]; ok {
				vmConfig = *s.Copy()
			} else {
				resp.Error = fmt.Sprintf("config %v does not exist", name)
			}
		} else if len(savedInfo) == 0 {
			resp.Error = "no vm configs saved"
		} else {
			// List the save configs
			for k := range savedInfo {
				resp.Response += fmt.Sprintln(k)
			}
		}
	} else if c.BoolArgs["clone"] {
		// Clone the config of an existing vm
		vm := vms.findVm(c.StringArgs["vm"])
		if vm == nil {
			resp.Error = vmNotFound(c.StringArgs["vm"]).Error()
		} else {
			vmConfig.BaseConfig = *vm.Config().Copy()
			switch vm := vm.(type) {
			case *KvmVM:
				vmConfig.KVMConfig = *vm.KVMConfig.Copy()
			case *ContainerVM:
				vmConfig.ContainerConfig = *vm.ContainerConfig.Copy()
			}
		}
	} else {
		// Print the config
		resp.Response = vmConfig.String()
	}

	return resp
}

func cliVmConfigField(c *minicli.Command, field string) *minicli.Response {
	resp := &minicli.Response{Host: hostname}

	// If there are no args it means that we want to display the current value
	nArgs := len(c.StringArgs) + len(c.ListArgs) + len(c.BoolArgs)

	var ok bool
	var fns VMConfigFns
	var config interface{}

	// Find the right config functions, baseConfigFns has highest priority
	if fns, ok = baseConfigFns[field]; ok {
		config = &vmConfig.BaseConfig
	} else if fns, ok = kvmConfigFns[field]; ok {
		config = &vmConfig.KVMConfig
	} else if fns, ok = containerConfigFns[field]; ok {
		config = &vmConfig.ContainerConfig
	} else {
		log.Fatal("unknown config field: `%s`", field)
	}

	if nArgs == 0 {
		resp.Response = fns.Print(config)
	} else {
		if err := fns.Update(config, c); err != nil {
			resp.Error = err.Error()
		}
	}

	return resp
}

func cliClearVmConfig(c *minicli.Command) *minicli.Response {
	resp := &minicli.Response{Host: hostname}

	var clearAll = len(c.BoolArgs) == 0
	var clearKVM = clearAll || (len(c.BoolArgs) == 1 && c.BoolArgs["kvm"])
	var clearContainer = clearAll || (len(c.BoolArgs) == 1 && c.BoolArgs["container"])
	var cleared bool

	for k, fns := range baseConfigFns {
		if clearAll || c.BoolArgs[k] {
			fns.Clear(&vmConfig.BaseConfig)
			cleared = true
		}
	}
	for k, fns := range kvmConfigFns {
		if clearKVM || c.BoolArgs[k] {
			fns.Clear(&vmConfig.KVMConfig)
			cleared = true
		}
	}
	for k, fns := range containerConfigFns {
		if clearContainer || c.BoolArgs[k] {
			fns.Clear(&vmConfig.ContainerConfig)
			cleared = true
		}
	}

	if !cleared {
		log.Fatalln("no callback defined for clear")
	}

	return resp
}

func cliVmLaunch(c *minicli.Command) *minicli.Response {
	resp := &minicli.Response{Host: hostname}

	if namespace == "" && len(c.StringArgs) == 0 {
		resp.Error = "invalid command when namespace is not active"
		return resp
	}

	if namespace != "" && c.Source != SourceMeshage {
		if len(c.StringArgs) > 0 {
			namespaceQueue(c, resp)
		} else {
			namespaceLaunch(c, resp)
		}

		return resp
	}

	names, err := expandVMLaunchNames(c.StringArgs["name"], vms)
	if err != nil {
		resp.Error = err.Error()
		return resp
	}

	for i, name := range names {
		if isReserved(name) {
			resp.Error = fmt.Sprintf("`%s` is a reserved word -- cannot use for vm name", name)
			return resp
		}

		if _, err := strconv.Atoi(name); err == nil {
			resp.Error = fmt.Sprintf("`%s` is an integer -- cannot use for vm name", name)
			return resp
		}

		// Check for conflicts within the provided names. Don't conflict with
		// ourselves or if the name is unspecified.
		for j, name2 := range names {
			if i != j && name == name2 && name != "" {
				resp.Error = fmt.Sprintf("`%s` is specified twice in VMs to launch", name)
				return resp
			}
		}
	}

	noblock := c.BoolArgs["noblock"]

	vmType, err := findVMType(c.BoolArgs)
	if err != nil {
		resp.Error = err.Error()
		return resp
	}

	log.Info("launching %v %v vms", len(names), vmType)

	errChan := make(chan error)

	var wg sync.WaitGroup

	for _, name := range names {
		wg.Add(1)

		var vm VM
		switch vmType {
		case KVM:
			vm = NewKVM(name)
		case CONTAINER:
			vm = NewContainer(name)
		default:
			// TODO
		}

		go func(name string) {
			defer wg.Done()

			errChan <- vms.launch(vm)
		}(name)
	}

	go func() {
		defer close(errChan)

		wg.Wait()
	}()

	vmLaunch.Add(1)

	// Collect all the errors from errChan and turn them into a string
	collectErrs := func() string {
		defer vmLaunch.Done()

		errs := []error{}
		for err := range errChan {
			errs = append(errs, err)
		}
		return errSlice(errs).String()
	}

	if noblock {
		go collectErrs()
	} else {
		resp.Error = collectErrs()
	}

	return resp
}

<<<<<<< HEAD
=======
// cliVmApply is a wrapper function that runs the provided function on the
// ``target'' of the command. This is useful as many VM-related commands take a
// single target (e.g. start, stop).
func cliVmApply(c *minicli.Command, fn func(string) []error) *minicli.Response {
	// Ensure that we have finished creating all the vms launched in previous
	// commands (possibly with noblock) before trying to apply the command.
	// This prevents a race condition where a vm could be launched with noblock
	// and then immediately used as the target of a start command.
	vmLaunch.Wait()

	resp := &minicli.Response{Host: hostname}

	errs := fn(c.StringArgs["target"])
	if len(errs) > 0 {
		resp.Error = errSlice(errs).String()
	}

	return resp
}

>>>>>>> 08733d48
func cliVmFlush(c *minicli.Command) *minicli.Response {
	resp := &minicli.Response{Host: hostname}

	vms.flush()

	return resp
}

func cliVmQmp(c *minicli.Command) *minicli.Response {
	resp := &minicli.Response{Host: hostname}

	var err error
	resp.Response, err = vms.qmp(c.StringArgs["vm"], c.StringArgs["qmp"])
	if err != nil {
		resp.Error = err.Error()
	}

	return resp
}

func cliVmScreenshot(c *minicli.Command) *minicli.Response {
	resp := &minicli.Response{Host: hostname}

	vm := c.StringArgs["vm"]
	maximum := c.StringArgs["maximum"]
	file := c.StringArgs["filename"]

	var max int
	var err error
	if maximum != "" {
		max, err = strconv.Atoi(maximum)
		if err != nil {
			resp.Error = err.Error()
			return resp
		}
	}

	pngData, err := vms.screenshot(vm, max)
	if err != nil {
		resp.Error = err.Error()
		return resp
	}

	// VM has to exist if we got pngData without an error
	id := vms.findVm(vm).GetID()

	path := filepath.Join(*f_base, strconv.Itoa(id), "screenshot.png")
	if file != "" {
		path = file
	}

	// add user data in case this is going across meshage
	err = ioutil.WriteFile(path, pngData, os.FileMode(0644))
	if err != nil {
		resp.Error = err.Error()
		return resp
	}

	resp.Data = pngData

	return resp
}

func cliVmMigrate(c *minicli.Command) *minicli.Response {
	resp := &minicli.Response{Host: hostname}

	var err error

	if _, ok := c.StringArgs["vm"]; !ok { // report current migrations
		// tabular data is
		// 	vm id, vm name, migrate status, % complete
		for _, vm := range vms.namespace() {
			vm, ok := vm.(*KvmVM)
			if !ok {
				// TODO: remove?
				continue
			}

			status, complete, err := vm.QueryMigrate()
			if err != nil {
				resp.Error = err.Error()
				return resp
			}
			if status == "" {
				continue
			}
			resp.Tabular = append(resp.Tabular, []string{
				fmt.Sprintf("%v", vm.GetID()),
				vm.GetName(),
				status,
				fmt.Sprintf("%.2f", complete)})
		}
		if len(resp.Tabular) != 0 {
			resp.Header = []string{"vm id", "vm name", "status", "%% complete"}
		}
		return resp
	}

	err = vms.migrate(c.StringArgs["vm"], c.StringArgs["filename"])
	if err != nil {
		resp.Error = err.Error()
	}

	return resp
}

func cliVmSave(c *minicli.Command) *minicli.Response {
	resp := &minicli.Response{Host: hostname}

	path := filepath.Join(*f_base, "saved_vms")
	err := os.MkdirAll(path, 0775)
	if err != nil {
		resp.Error = err.Error()
		return resp
	}

	name := c.StringArgs["name"]
	file, err := os.Create(filepath.Join(path, name))
	if err != nil {
		resp.Error = err.Error()
		return resp
	}

	vms := vms
	if namespace != "" {
		vms = namespaces[namespace].VMs()
	}

	err = vms.save(file, c.StringArgs["target"])
	if err != nil {
		resp.Error = err.Error()
	}

	return resp
}

func cliVmHotplug(c *minicli.Command) *minicli.Response {
	resp := &minicli.Response{Host: hostname}

	vm := vms.findVm(c.StringArgs["vm"])
	if vm == nil {
		resp.Error = vmNotFound(c.StringArgs["vm"]).Error()
		return resp
	}
	kvm, ok := vm.(*KvmVM)
	if !ok {
		resp.Error = vmNotKVM(c.StringArgs["vm"]).Error()
		return resp
	}

	if c.BoolArgs["add"] {
		// generate an id by adding 1 to the highest in the list for the
		// hotplug devices, 0 if it's empty
		id := 0
		for k, _ := range kvm.hotplug {
			if k >= id {
				id = k + 1
			}
		}
		hid := fmt.Sprintf("hotplug%v", id)
		log.Debugln("hotplug generated id:", hid)

		r, err := kvm.q.DriveAdd(hid, c.StringArgs["filename"])
		if err != nil {
			resp.Error = err.Error()
			return resp
		}

		log.Debugln("hotplug drive_add response:", r)
		r, err = kvm.q.USBDeviceAdd(hid)
		if err != nil {
			resp.Error = err.Error()
			return resp
		}

		log.Debugln("hotplug usb device add response:", r)
		kvm.hotplug[id] = c.StringArgs["filename"]
	} else if c.BoolArgs["remove"] {
		if c.StringArgs["disk"] == Wildcard {
			for k := range kvm.hotplug {
				if err := kvm.hotplugRemove(k); err != nil {
					resp.Error = err.Error()
					// TODO: try to remove the rest if there's an error?
					break
				}
			}

			return resp
		}

		id, err := strconv.Atoi(c.StringArgs["disk"])
		if err != nil {
			resp.Error = err.Error()
		} else if err := kvm.hotplugRemove(id); err != nil {
			resp.Error = err.Error()
		}
	} else if c.BoolArgs["show"] {
		if len(kvm.hotplug) > 0 {
			resp.Header = []string{"hotplug ID", "File"}
			resp.Tabular = [][]string{}

			for k, v := range kvm.hotplug {
				resp.Tabular = append(resp.Tabular, []string{strconv.Itoa(k), v})
			}
		}
	}

	return resp
}

func cliVmNetMod(c *minicli.Command) *minicli.Response {
	resp := &minicli.Response{Host: hostname}

	vm := vms.findVm(c.StringArgs["vm"])
	if vm == nil {
		resp.Error = vmNotFound(c.StringArgs["vm"]).Error()
		return resp
	}

	pos, err := strconv.Atoi(c.StringArgs["tap"])
	if err != nil {
		resp.Error = err.Error()
		return resp
	}

	if c.BoolArgs["disconnect"] {
		err = vm.NetworkDisconnect(pos)
	} else {
		vlan := 0

		vlan, err = strconv.Atoi(c.StringArgs["vlan"])

		if vlan < 0 || vlan >= 4096 {
			err = fmt.Errorf("invalid vlan tag %v", vlan)
		}

		if err == nil {
			err = vm.NetworkConnect(pos, c.StringArgs["bridge"], vlan)
		}
	}

	if err != nil {
		resp.Error = err.Error()
	}

	return resp
}

// cliVMSuggest takes a prefix that could be the start of a VM name or a VM ID
// and makes suggestions for VM names (or IDs) that have a common prefix. mask
// can be used to only complete for VMs that are in a particular state (e.g.
// running). Returns a list of suggestions.
func cliVMSuggest(prefix string, mask VMState) []string {
	var isID bool
	res := []string{}

	if _, err := strconv.Atoi(prefix); err == nil {
		isID = true
	}

	vms := vms
	if namespace != "" {
		vms = namespaces[namespace].VMs()
	}

	for _, vm := range vms {
		if vm.GetState()&mask == 0 {
			continue
		}

		if isID {
			id := strconv.Itoa(vm.GetID())

			if strings.HasPrefix(id, prefix) {
				res = append(res, id)
			}
		} else if strings.HasPrefix(vm.GetName(), prefix) {
			res = append(res, vm.GetName())
		}
	}

	return res
}

// expandVMLaunchNames takes a VM name, range, or count and expands the list of
// names of VMs that should be launch. Does several sanity checks on the names
// to make sure that they aren't reserved words and don't collide with existing
// VM names (as supplied via the vms argument).
func expandVMLaunchNames(arg string, vms VMs) ([]string, error) {
	names := []string{}

	count, err := strconv.ParseInt(arg, 10, 32)
	if err != nil {
		names, err = ranges.SplitList(arg)
	} else if count <= 0 {
		err = errors.New("invalid number of vms (must be > 0)")
	} else {
		names = make([]string, count)
	}

	if err != nil {
		return nil, err
	}

	if len(names) == 0 {
		return nil, errors.New("no VMs to launch")
	}

	for _, name := range names {
		if isReserved(name) {
			return nil, fmt.Errorf("invalid vm name, `%s` is a reserved word", name)
		}

		if _, err := strconv.Atoi(name); err == nil {
			return nil, fmt.Errorf("invalid vm name, `%s` is an integer", name)
		}

		for _, vm := range vms {
			if vm.GetName() == name {
				return nil, fmt.Errorf("vm already exists with name `%s`", name)
			}
		}
	}

	return names, nil
}<|MERGE_RESOLUTION|>--- conflicted
+++ resolved
@@ -1301,29 +1301,6 @@
 	return resp
 }
 
-<<<<<<< HEAD
-=======
-// cliVmApply is a wrapper function that runs the provided function on the
-// ``target'' of the command. This is useful as many VM-related commands take a
-// single target (e.g. start, stop).
-func cliVmApply(c *minicli.Command, fn func(string) []error) *minicli.Response {
-	// Ensure that we have finished creating all the vms launched in previous
-	// commands (possibly with noblock) before trying to apply the command.
-	// This prevents a race condition where a vm could be launched with noblock
-	// and then immediately used as the target of a start command.
-	vmLaunch.Wait()
-
-	resp := &minicli.Response{Host: hostname}
-
-	errs := fn(c.StringArgs["target"])
-	if len(errs) > 0 {
-		resp.Error = errSlice(errs).String()
-	}
-
-	return resp
-}
-
->>>>>>> 08733d48
 func cliVmFlush(c *minicli.Command) *minicli.Response {
 	resp := &minicli.Response{Host: hostname}
 
