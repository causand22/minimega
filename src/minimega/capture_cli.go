--- conflicted
+++ resolved
@@ -7,7 +7,9 @@
 import (
 	"errors"
 	"fmt"
+	"gonetflow"
 	"minicli"
+	"path/filepath"
 	"strconv"
 )
 
@@ -103,20 +105,10 @@
 
 `,
 		Patterns: []string{
-<<<<<<< HEAD
-			"capture <netflow,> <timeout,> [timeout]",
-			"capture <netflow,> <bridge,> <bridge>",
-			"capture <netflow,> <bridge,> <bridge> <file,> <filename>",
-			"capture <netflow,> <bridge,> <bridge> <file,> <filename> <raw,ascii> [gzip]",
-			"capture <netflow,> <bridge,> <bridge> <socket,> <tcp,udp> <hostname:port> <raw,ascii>",
-			"capture <netflow,> <delete,> bridge <bridge>",
-=======
 			"capture <netflow,> <bridge,> <bridge> <filename>",
 			"capture <netflow,> <bridge,> <bridge> <tcp,udp> <hostname:port>",
 			"capture <netflow,> <delete,> bridge <name>",
 			"capture <netflow,> <timeout,> [timeout in seconds]",
->>>>>>> a7cfc8e7
-
 			"capture <pcap,> bridge <bridge> <filename>",
 			"capture <pcap,> <delete,> bridge <bridge>",
 		},
@@ -146,11 +138,7 @@
 	return errors.New("unreachable")
 }
 
-<<<<<<< HEAD
-func cliCaptureList(ns *Namespace, c *minicli.Command, resp *minicli.Response) error {
-	resp.Header = []string{"bridge"}
-=======
-func cliCaptureConfig(c *minicli.Command, resp *minicli.Response) error {
+func cliCaptureConfig(ns *Namespace, c *minicli.Command, resp *minicli.Response) error {
 	if c.BoolArgs["snaplen"] {
 		if v, ok := c.StringArgs["size"]; ok {
 			i, err := strconv.ParseUint(v, 10, 32)
@@ -158,87 +146,86 @@
 				return err
 			}
 
-			captureConfig.SnapLen = i
-			return nil
-		}
-
-		resp.Response = strconv.FormatUint(captureConfig.SnapLen, 10)
+			ns.captures.SnapLen = uint32(i)
+			return nil
+		}
+
+		resp.Response = strconv.FormatUint(uint64(ns.captures.SnapLen), 10)
 		return nil
 	} else if c.BoolArgs["filter"] {
 		if v, ok := c.StringArgs["bpf"]; ok {
 			// TODO: check syntax?
-			captureConfig.Filter = v
-			return nil
-		}
-
-		resp.Response = captureConfig.Filter
+			ns.captures.Filter = v
+			return nil
+		}
+
+		resp.Response = ns.captures.Filter
 		return nil
 	} else if c.BoolArgs["mode"] {
 		if c.BoolArgs["raw"] {
-			captureConfig.Mode = "raw"
+			ns.captures.Mode = gonetflow.RAW
 			return nil
 		} else if c.BoolArgs["ascii"] {
-			captureConfig.Mode = "ascii"
-			return nil
-		}
-
-		resp.Response = captureConfig.Mode
+			ns.captures.Mode = gonetflow.ASCII
+			return nil
+		}
+
+		resp.Response = ns.captures.Mode.String()
 		return nil
 	} else if c.BoolArgs["gzip"] {
 		if c.BoolArgs["true"] || c.BoolArgs["false"] {
-			captureConfig.Compress = c.BoolArgs["true"]
-			return nil
-		}
-
-		resp.Response = strconv.FormatBool(captureConfig.Compress)
+			ns.captures.Compress = c.BoolArgs["true"]
+			return nil
+		}
+
+		resp.Response = strconv.FormatBool(ns.captures.Compress)
 		return nil
 	}
 
 	return errors.New("unreachable")
 }
 
-func cliCaptureList(c *minicli.Command, resp *minicli.Response) error {
-	namespace := GetNamespaceName()
-
-	resp.Header = []string{"Bridge"}
->>>>>>> a7cfc8e7
-
-	if !c.BoolArgs["netflow"] && !c.BoolArgs["pcap"] {
-		resp.Header = append(resp.Header, "type")
-	}
-
-	if !c.BoolArgs["netflow"] {
-		resp.Header = append(resp.Header, "interface")
-	}
-	if !c.BoolArgs["pcap"] {
-		resp.Header = append(resp.Header, "mode", "compress")
-	}
-
-	resp.Header = append(resp.Header, "path")
+func cliCaptureList(ns *Namespace, c *minicli.Command, resp *minicli.Response) error {
+	resp.Header = []string{
+		"bridge",
+		"type",
+		"interface",
+		"mode",
+		"compress",
+		"path",
+	}
 
 	resp.Tabular = [][]string{}
+
 	for _, v := range ns.captures.m {
-		row := []string{
-			v.Bridge,
-		}
-
-		if !c.BoolArgs["netflow"] && !c.BoolArgs["pcap"] {
-			row = append(row, v.Type)
-		}
-
-		if !c.BoolArgs["netflow"] || (c.BoolArgs["pcap"] && v.Type == "pcap") {
-			if v.VM != nil {
-				row = append(row, fmt.Sprintf("%v:%v", v.VM.GetName(), v.Interface))
-			} else {
-				row = append(row, "N/A")
-			}
-		}
-
-		if !c.BoolArgs["pcap"] || (c.BoolArgs["netflow"] && v.Type == "netflow") {
-			row = append(row, v.Mode, strconv.FormatBool(v.Compress))
-		}
-
-		row = append(row, v.Path)
+		var row []string
+
+		switch v := v.(type) {
+		case *pcapVMCapture:
+			row = []string{
+				v.Bridge,
+				v.Type(),
+				fmt.Sprintf("%v:%v", v.VM.GetName(), v.Interface),
+				"", "",
+				v.Path,
+			}
+		case *pcapBridgeCapture:
+			row = []string{
+				v.Bridge,
+				v.Type(),
+				"", "", "",
+				v.Path,
+			}
+		case *netflowCapture:
+			row = []string{
+				v.Bridge,
+				v.Type(),
+				"",
+				v.Mode.String(),
+				strconv.FormatBool(v.Compress),
+				v.Path,
+			}
+		}
 
 		resp.Tabular = append(resp.Tabular, row)
 	}
@@ -253,12 +240,7 @@
 
 	// stopping capture for one or all VMs
 	if c.BoolArgs["delete"] {
-		return ns.captures.StopVM(name, "pcap")
-	}
-
-	vm := ns.FindVM(name)
-	if vm == nil {
-		return vmNotFound(name)
+		return ns.captures.StopVM(name)
 	}
 
 	// capture VM:interface -> pcap
@@ -267,7 +249,18 @@
 		return fmt.Errorf("invalid interface: `%v`", iface)
 	}
 
-	return ns.captures.CapturePcap(vm, num, fname)
+	vm := ns.FindVM(name)
+	if vm == nil {
+		return vmNotFound(name)
+	}
+
+	// Ensure that relative paths are always relative to /files/
+	if !filepath.IsAbs(fname) {
+		// TODO: should we capture to the VM directory instead?
+		fname = filepath.Join(*f_iomBase, fname)
+	}
+
+	return ns.captures.CaptureVM(vm, num, fname)
 }
 
 func cliCaptureClear(ns *Namespace, c *minicli.Command, resp *minicli.Response) error {
@@ -283,7 +276,7 @@
 		return ns.captures.StopBridge(b, "pcap")
 	}
 
-	return ns.captures.CapturePcapBridge(b, fname)
+	return ns.captures.CaptureBridge(b, fname)
 }
 
 // cliCaptureNetflow manages the CLI for starting and stopping captures to netflow.
@@ -291,7 +284,6 @@
 	b := c.StringArgs["bridge"]
 
 	if c.BoolArgs["delete"] {
-<<<<<<< HEAD
 		return ns.captures.StopBridge(b, "netflow")
 	} else if c.BoolArgs["timeout"] {
 		// Set or get the netflow timeout
@@ -308,18 +300,15 @@
 
 		return nil
 	} else if c.BoolArgs["file"] {
-=======
-		// Stop a capture
-		return clearCapture("netflow", "bridge", c.StringArgs["name"])
-	} else if c.StringArgs["filename"] != "" {
->>>>>>> a7cfc8e7
 		// Capture -> netflow (file)
-		return ns.captures.CaptureNetflowFile(
-			b,
-			c.StringArgs["filename"],
-			captureConfig.Mode == "ascii",
-			captureConfig.Compress,
-		)
+		fname := c.StringArgs["filename"]
+
+		// Ensure that relative paths are always relative to /files/
+		if !filepath.IsAbs(fname) {
+			fname = filepath.Join(*f_iomBase, fname)
+		}
+
+		return ns.captures.CaptureNetflowFile(b, fname)
 	} else if c.BoolArgs["socket"] {
 		// Capture -> netflow (socket)
 		transport := "tcp"
@@ -327,12 +316,9 @@
 			transport = "udp"
 		}
 
-		return ns.captures.CaptureNetflowSocket(
-			b,
-			transport,
-			c.StringArgs["hostname:port"],
-			captureConfig.Mode == "ascii",
-		)
+		host := c.StringArgs["hostname:port"]
+
+		return ns.captures.CaptureNetflowSocket(b, transport, host)
 	} else if c.BoolArgs["timeout"] {
 		if v, ok := c.StringArgs["timeout"]; ok {
 			i, err := strconv.ParseUint(v, 10, 32)
@@ -342,7 +328,7 @@
 
 			captureNFTimeout = int(i)
 
-			captureUpdateNFTimeouts()
+			updateNetflowTimeouts()
 
 			return nil
 		}
